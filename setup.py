--- conflicted
+++ resolved
@@ -73,11 +73,7 @@
 # Run the setup
 setup(
     name='tigramite',
-<<<<<<< HEAD
-    version='4.2.0.2',
-=======
-    version='4.2.0.1',
->>>>>>> c93ee642
+    version='4.2.0.3',
     packages=['tigramite', 'tigramite.independence_tests'],
     license='GNU General Public License v3.0',
     description='Tigramite causal discovery for time series',
