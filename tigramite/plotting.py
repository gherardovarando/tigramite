--- conflicted
+++ resolved
@@ -835,24 +835,10 @@
             alpha = d['undirected_alpha']
             arrowstyle = 'simple,head_length=0.0001'
             link_edge = d['undirected_edge']
-<<<<<<< HEAD
             linestyle = undirected_style
             linewidth = 0.
             if d.get('undirected_attribute', None) == 'spurious':
                 facecolor = 'grey'
-=======
-            try:
-                linestyle = d['undirected_style']
-            except:
-                linestyle = 'solid'
-            linewidth = 0.
-            try:
-                if d['undirected_attribute'] == 'spurious':
-                    facecolor = 'grey'
-            except:
-                pass
-                # facecolor = 
->>>>>>> 34178bf1
                 # linestyle = 'dashed'
 
             # print d['undirected_attribute']
